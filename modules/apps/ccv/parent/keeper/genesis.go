package keeper

import (
	"fmt"

	sdk "github.com/cosmos/cosmos-sdk/types"
	parenttypes "github.com/cosmos/ibc-go/modules/apps/ccv/parent/types"
	"github.com/cosmos/ibc-go/modules/apps/ccv/types"
)

func (k Keeper) InitGenesis(ctx sdk.Context, genState types.ParentGenesisState) {
	k.SetPort(ctx, parenttypes.PortID)

	// Only try to bind to port if it is not already bound, since we may already own
	// port capability from capability InitGenesis
	if !k.IsBound(ctx, parenttypes.PortID) {
		// transfer module binds to the transfer port on InitChain
		// and claims the returned capability
		err := k.BindPort(ctx, parenttypes.PortID)
		if err != nil {
			panic(fmt.Sprintf("could not claim port capability: %v", err))
		}
	}

	// Set initial state for each child chain
	for _, cc := range genState.ChildStates {
		k.SetChainToChannel(ctx, cc.ChainId, cc.ChannelId)
		k.SetChannelToChain(ctx, cc.ChannelId, cc.ChainId)
		k.SetChannelStatus(ctx, cc.ChannelId, cc.Status)
	}
<<<<<<< HEAD
=======
}

func (k Keeper) ExportGenesis(ctx sdk.Context) types.ParentGenesisState {
	store := ctx.KVStore(k.storeKey)
	iterator := sdk.KVStorePrefixIterator(store, []byte(parenttypes.ChannelToChainKeyPrefix+"/"))
	defer iterator.Close()

	if !iterator.Valid() {
		return types.DefaultParentGenesisState()
	}

	var childStates []types.ChildState

	for ; iterator.Valid(); iterator.Next() {
		channelID := string(iterator.Key())
		chainID := string(iterator.Value())

		status := k.GetChannelStatus(ctx, channelID)
		cc := types.ChildState{
			ChainId:   chainID,
			ChannelId: channelID,
			Status:    status,
		}
		childStates = append(childStates, cc)
	}

	return types.NewParentGenesisState(childStates)
>>>>>>> 42b7b3f9
}<|MERGE_RESOLUTION|>--- conflicted
+++ resolved
@@ -28,8 +28,6 @@
 		k.SetChannelToChain(ctx, cc.ChannelId, cc.ChainId)
 		k.SetChannelStatus(ctx, cc.ChannelId, cc.Status)
 	}
-<<<<<<< HEAD
-=======
 }
 
 func (k Keeper) ExportGenesis(ctx sdk.Context) types.ParentGenesisState {
@@ -57,5 +55,4 @@
 	}
 
 	return types.NewParentGenesisState(childStates)
->>>>>>> 42b7b3f9
 }